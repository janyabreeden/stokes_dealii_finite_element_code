/* ---------------------------------------------------------------------
 *  *
 *   *
 *    * ---------------------------------------------------------------------
 *
 *     */
#include <deal.II/base/logstream.h>               // Log system during compile/run
#include <deal.II/base/quadrature_lib.h>          // Quadrature Rules
#include <deal.II/base/convergence_table.h>       // Convergence Table
#include <deal.II/base/timer.h>                   // Timer class

#include <deal.II/dofs/dof_handler.h>             // DoF (defrees of freedom) Handler
#include <deal.II/dofs/dof_tools.h>               // Tools for Working with DoFs

#include <deal.II/fe/fe_q.h>                      // Continuous Finite Element Q Basis Function
#include <deal.II/fe/fe_values.h>                 // Values of Finite Elements on Cell
#include <deal.II/fe/fe_system.h>                 // System (vector) of Finite Elements

#include <deal.II/grid/tria.h>                    // Triangulation declaration
#include <deal.II/grid/tria_accessor.h>           // Access the cells of Triangulation
#include <deal.II/grid/tria_iterator.h>           // Iterate over cells of Triangulations
#include <deal.II/grid/grid_generator.h>          // Generate Standard Grids
#include <deal.II/grid/grid_out.h>                // Output Grids

#include <deal.II/lac/affine_constraints.h>       // Constraint Matrix
#include <deal.II/lac/dynamic_sparsity_pattern.h> // Dynamic Sparsity Pattern
#include <deal.II/lac/sparse_matrix.h>            // Sparse Matrix
#include <deal.II/lac/sparse_direct.h>            // UMFPACK

#include <deal.II/numerics/vector_tools.h>        // Interpolate Boundary Values
#include <deal.II/numerics/matrix_tools.h>
#include <deal.II/numerics/data_out.h>

#include <iostream>  // C++ Output
#include <fstream>   // C++ Output
#include <cmath>     // C++ Math Functions


using namespace dealii;

template <int dim>
class StokesProblem
{
  public:
    StokesProblem (const unsigned int degree);
    void run ();

    private:
      void setup_dofs ();
      void refine_grid();
      void assemble_stokes_system ();
      void assemble_navier_stokes_system ();
      void stokes_solve ();
      void navier_stokes_solve ();
      void solution_update ();
      void setup_convergence_table();
      void output_results (const unsigned int cycle);
      void compute_errors (const unsigned int cycle);

      const unsigned int  degree;

      Triangulation<dim>      triangulation;
      FESystem<dim>           fe;
      DoFHandler<dim>         dof_handler;

      SparsityPattern         sparsity_pattern;
      SparseMatrix<double>    system_matrix;

      Vector<double>          solution;
      Vector<double>          delta_solution;
      Vector<double>          system_rhs;

      ConvergenceTable        convergence_table;

      ConstraintMatrix        zero_press_node_constraint;
};

<<<<<<< HEAD

template<int dim>
StokesProblem<dim>::StokesProblem(const unsigned int degree)
    :
    degree(degree),
    fe(FE_Q<dim>(degree+1), dim,
    FE_Q<dim>(degree), 1), 
    dof_handler(triangulation)
{
=======
template<int dim>
void StokesProblem<dim>::refine_grid()
{
  std::cout << "============================================================"
            << std::endl
            << "Globally refining domain..."
            << std::endl
            << "-------------------------------------------------------------"
            << std::endl;

  triangulation.refine_global(1);

  std::cout << "-------------------------------------------------------------"
            << std::endl
            << "Completed Globally refining domain..."
            << std::endl
            << "============================================================"
            << std::endl;
>>>>>>> 56f0faa8
}<|MERGE_RESOLUTION|>--- conflicted
+++ resolved
@@ -75,7 +75,7 @@
       ConstraintMatrix        zero_press_node_constraint;
 };
 
-<<<<<<< HEAD
+// <<<<<<< Constructor
 
 template<int dim>
 StokesProblem<dim>::StokesProblem(const unsigned int degree)
@@ -84,8 +84,8 @@
     fe(FE_Q<dim>(degree+1), dim,
     FE_Q<dim>(degree), 1), 
     dof_handler(triangulation)
-{
-=======
+    {}
+
 template<int dim>
 void StokesProblem<dim>::refine_grid()
 {
@@ -104,5 +104,5 @@
             << std::endl
             << "============================================================"
             << std::endl;
->>>>>>> 56f0faa8
+// >>>>>>> master
 }